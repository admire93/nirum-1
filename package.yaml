--- conflicted
+++ resolved
@@ -2,11 +2,7 @@
 version:
   # CHECK: When the version is bumped, update the docs and README.md file as
   # well.  Check using `git grep -E '[0-9]+\.[0-9]+\.[0-9]+' '*.md'` command.
-<<<<<<< HEAD
   '0.5.0'
-=======
-  '0.4.2'
->>>>>>> 9f37dcc8
 synopsis: ! >
   IDL compiler and RPC/distributed object framework for
   microservices
