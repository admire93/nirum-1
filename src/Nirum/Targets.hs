--- conflicted
+++ resolved
@@ -37,13 +37,10 @@
                               , TargetName
                               )
 import Nirum.Targets.List (targetProxyMapQ)
-<<<<<<< HEAD
 
 -- these targets adds automatically
+import Nirum.Targets.Docs ()
 import Nirum.Targets.JavaScript ()
-=======
-import Nirum.Targets.Docs ()
->>>>>>> f1629787
 import Nirum.Targets.Python ()
 
 data BuildError = TargetNameError TargetName
