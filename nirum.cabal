--- conflicted
+++ resolved
@@ -138,14 +138,10 @@
   default-language:    Haskell2010
   default-extensions:  OverloadedStrings
   -- omit version specifiers for shared dependencies to library
-<<<<<<< HEAD
   build-depends:       aeson                    >=1.0.2   && <2
                ,       aeson-pretty             >=0.8     && <0.9
                ,       base
-=======
-  build-depends:       base
                ,       blaze-html
->>>>>>> d904e522
                ,       bytestring
                ,       containers
                ,       directory
